--- conflicted
+++ resolved
@@ -1,30 +1,9 @@
 import ctypes
-<<<<<<< HEAD
-import warnings
-=======
 import sys
->>>>>>> 0d009dcf
 
-from opencv_constants import *
-
-libs_found = True
-
-<<<<<<< HEAD
-try:
-    from opencv_cv import *
-except:
-    warnings.warn(RuntimeWarning(
-        'The opencv libraries were not found.  Please ensure that they '
-        'are installed and available on the system path. '
-        '*** Skipping import of OpenCV functions.'))
-    libs_found = False
-=======
+# try to open the opencv libs
+# prints a warning if the libs are not found
 from _libimport import cv
 
 from opencv_constants import *
-from opencv_cv import *
-
-#def test(level=1, verbosity=1):
-#    from numpy.testing import Tester
-#    return Tester().test(level, verbosity)
->>>>>>> 0d009dcf
+from opencv_cv import *