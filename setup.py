--- conflicted
+++ resolved
@@ -16,13 +16,8 @@
 MAINTAINER_EMAIL    = 'stefan@sun.ac.za'
 URL                 = 'http://scikit-image.org'
 LICENSE             = 'Modified BSD'
-<<<<<<< HEAD
-DOWNLOAD_URL        = 'http://github.com/scikits-image/scikits-image'
-VERSION             = '0.7.1'
-=======
 DOWNLOAD_URL        = 'http://github.com/scikit-image/scikit-image'
 VERSION             = '0.7.2'
->>>>>>> c144349d
 PYTHON_VERSION      = (2, 5)
 DEPENDENCIES        = {
                         'numpy': (1, 6),
